--- conflicted
+++ resolved
@@ -17,10 +17,7 @@
 # python train.py --layers 15 16 17 18
 # python train.py --layers 19 20 21 22
 # python train.py --layers 23 24
-<<<<<<< HEAD
 # python train.py --layers 1 2 3 4 --label olmo2_ --model_name_or_dir allenai/OLMo-2-0425-1B
-=======
->>>>>>> 1efe4165
 # python train.py --layers 5 6 7 8 --label olmo2_ --model_name_or_dir allenai/OLMo-2-0425-1B
 # python train.py --layers 9 10 11 12 --label olmo2_ --model_name_or_dir allenai/OLMo-2-0425-1B
 # python train.py --layers 13 14 15 16 --label olmo2_ --model_name_or_dir allenai/OLMo-2-0425-1B
